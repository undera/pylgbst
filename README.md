from pylgbst.comms_gatt import GattConnection# Python library to interact with Move Hub

_Move Hub is central controller block of [LEGO® Boost Robotics Set](https://www.lego.com/en-us/boost)._

In fact, Move Hub is just Bluetooth hardware, all manipulations are done with commands passed through Bluetooth Low Energy (BLE) wireless protocol. One of ways to issue these commands is to write Python program using this library.

Best way to start is to look into [`demo.py`](examples/demo.py) file, and run it (assuming you have installed library).

If you have Vernie assembled, you might run scripts from [`examples/vernie`](examples/vernie/) directory.

Demonstrational videos:

[![Vernie Programmed](http://img.youtube.com/vi/oqsmgZlVE8I/0.jpg)](http://www.youtube.com/watch?v=oqsmgZlVE8I)
[![Laser Engraver](http://img.youtube.com/vi/ZbKmqVBBMhM/0.jpg)](https://youtu.be/ZbKmqVBBMhM)
[![Color Sorter](http://img.youtube.com/vi/829RKT8v8M0/0.jpg)](https://youtu.be/829RKT8v8M0)


## Features

- auto-detect and connect to Move Hub device
- auto-detects peripheral devices connected to Hub
- constant, angled and timed movement for motors, rotation sensor subscription
- color & distance sensor: several modes to measure distance, color and luminosity
- tilt sensor subscription: 2 axis, 3 axis, bump detect modes
- LED color change
- push button status subscription
- battery voltage subscription available
- permanent Bluetooth connection server for faster debugging

## Usage

<<<<<<< HEAD
_Please note that this library requires one of Bluetooth backend libraries to be installed, please read section [here](#general-notes) for details_
=======
_Please note:_ 
- _it requires [gattlib](https://bitbucket.org/OscarAcena/pygattlib) to be installed, which is not supported on Windows._
- _to enable the text-to-speech functionality [gTTS](https://github.com/pndurette/gTTS) may be installed but is not required by default._
>>>>>>> 0fb438fa

Install library like this: 
```bash
pip install https://github.com/undera/pylgbst/archive/0.6.tar.gz
```

Then instantiate MoveHub object and start invoking its methods. Following is example to just print peripherals detected on Hub:  

```python
from pylgbst.movehub import MoveHub

hub = MoveHub()

for device in hub.devices:
    print(device)
```

### Controlling Motors

MoveHub provides motors via following fields:
- `motor_A` - port A
- `motor_B` - port B
- `motor_AB` - motor group of A+B manipulated together
- `motor_external` - external motor attached to port C or D

Methods to activate motors are:
- `constant(speed_primary, speed_secondary)` - enables motor with specified speed forever 
- `timed(time, speed_primary, speed_secondary)` - enables motor with specified speed for `time` seconds, float values accepted
- `angled(angle, speed_primary, speed_secondary)` - makes motor to rotate to specified angle, `angle` value is integer degrees, can be negative and can be more than 360 for several rounds
- `stop()` - stops motor at once, it is equivalent for `constant(0)`

Parameter `speed_secondary` is used when it is motor group of `motor_AB` running together. By default, `speed_secondary` equals `speed_primary`. Speed values range is `-1.0` to `1.0`, float values. _Note: In group angled mode, total rotation angle is distributed across 2 motors according to motor speeds ratio._

All these methods are synchronous by default, means method does not return untill it gets confirmation from Hub that command has completed. You can pass `async=True` parameter to any of methods to switch into asynchronous, which means command will return immediately, without waiting for rotation to complete. Be careful with asynchronous calls, as they make Hub to stop reporting synchronizing statuses.

An example:
```python
from pylgbst.movehub import MoveHub
import time

hub = MoveHub()

hub.motor_A.timed(0.5, 0.8)
hub.motor_A.timed(0.5, -0.8)

hub.motor_B.angled(90, 0.8)
hub.motor_B.angled(-90, 0.8)

hub.motor_AB.timed(1.5, 0.8, -0.8)
hub.motor_AB.angled(90, 0.8, -0.8)

hub.motor_external.constant(0.2)
time.sleep(2)
hub.motor_external.stop()
```


### Motor Rotation Sensors

Any motor allows to subscribe to its rotation sensor. Two sensor modes are available: rotation angle (`EncodedMotor.SENSOR_ANGLE`) and rotation speed (`EncodedMotor.SENSOR_SPEED`). Example: 

```python
from pylgbst.movehub import MoveHub, EncodedMotor
import time

def callback(angle):
    print("Angle: %s" % angle)

hub = MoveHub()

hub.motor_A.subscribe(callback, mode=EncodedMotor.SENSOR_ANGLE)
time.sleep(60) # rotate motor A
hub.motor_A.unsubscribe(callback)
```

### Tilt Sensor

MoveHub's internal tilt sensor is available through `tilt_sensor` field. There are several modes to subscribe to sensor, providing 2-axis, 3-axis and bump detect data.

An example:

```python
from pylgbst.movehub import MoveHub, TiltSensor
import time

def callback(pitch, roll, yaw):
    print("Pitch: %s / Roll: %s / Yaw: %s" % (pitch, roll, yaw))

hub = MoveHub()

hub.tilt_sensor.subscribe(callback, mode=TiltSensor.MODE_3AXIS_FULL)
time.sleep(60) # turn MoveHub block in different ways
hub.tilt_sensor.unsubscribe(callback)
```

`TiltSensor` sensor mode constants:
- `MODE_2AXIS_SIMPLE` - use `callback(state)` for 2-axis simple state detect
- `MODE_2AXIS_FULL` - use `callback(roll, pitch)` for 2-axis roll&pitch degree values
- `MODE_3AXIS_SIMPLE` - use `callback(state)` for 3-axis simple state detect
- `MODE_3AXIS_FULL` - use `callback(roll, pitch)` for 2-axis roll&pitch degree values
- `MODE_BUMP_COUNT` - use `callback(count)` to detect bumps

There are tilt sensor constants for "simple" states, for 2-axis mode their names are also available through `TiltSensor.DUO_STATES`:
- `DUO_HORIZ` - "HORIZONTAL"
- `DUO_DOWN` - "DOWN"
- `DUO_LEFT` - "LEFT"
- `DUO_RIGHT` - "RIGHT"
- `DUO_UP` - "UP"
  
For 3-axis simple mode map name is `TiltSensor.TRI_STATES` with values:
- `TRI_BACK` - "BACK"
- `TRI_UP` - "UP"
- `TRI_DOWN` - "DOWN"
- `TRI_LEFT` - "LEFT"
- `TRI_RIGHT` - "RIGHT"
- `TRI_FRONT` - "FRONT"


### Color & Distance Sensor

Field named `color_distance_sensor` holds instance of `ColorDistanceSensor`, if one is attached to MoveHub. Sensor has number of different modes to subscribe. 

Colors that are detected are part of `COLORS` map (see [LED](#led) section). Only several colors are possible to detect: `BLACK`, `BLUE`, `CYAN`, `YELLOW`, `RED`, `WHITE`. Sensor does its best to detect best color, but only works when sample is very close to sensor.

Distance works in range of 0-10 inches, with ability to measure last inch in higher detail.

Simple example of subscribing to sensor:

```python
from pylgbst.movehub import MoveHub, ColorDistanceSensor
import time

def callback(clr, distance):
    print("Color: %s / Distance: %s" % (clr, distance))

hub = MoveHub()

hub.color_distance_sensor.subscribe(callback, mode=ColorDistanceSensor.COLOR_DISTANCE_FLOAT)
time.sleep(60) # play with sensor while it waits   
hub.color_distance_sensor.unsubscribe(callback)
```

Subscription mode constants in class `ColorDistanceSensor` are:
- `COLOR_DISTANCE_FLOAT` - default mode, use `callback(color, distance)` where `distance` is float value in inches
- `COLOR_ONLY` - use `callback(color)`
- `DISTANCE_INCHES` - use `callback(color)` measures distance in integer inches count
- `COUNT_2INCH` - use `callback(count)` - it counts crossing distance ~2 inches in front of sensor
- `DISTANCE_HOW_CLOSE` - use `callback(value)` - value of 0 to 255 for 30 inches, larger with closer distance
- `DISTANCE_SUBINCH_HOW_CLOSE` - use `callback(value)` - value of 0 to 255 for 1 inch, larger with closer distance
- `LUMINOSITY` - use `callback(luminosity)` where `luminosity` is float value from 0 to 1
- `OFF1` and `OFF2` - seems to turn sensor LED and notifications off
- `STREAM_3_VALUES` - use `callback(val1, val2, val3)`, sends some values correlating to distance, not well understood at the moment

Tip: laser pointer pointing to sensor makes it to trigger distance sensor

### LED

`MoveHub` class has field `led` to access color LED near push button. To change its color, use `set_color(color)` method. 

You can obtain colors are present as constants `COLOR_*` and also a map of available color-to-name as `COLORS`. There are 12 color values, including `COLOR_BLACK` and `COLOR_NONE` which turn LED off.

Additionally, you can subscribe to LED color change events, using callback function as shown in example below.

```python
from pylgbst.movehub import MoveHub, COLORS, COLOR_NONE, COLOR_RED
import time

def callback(clr):
    print("Color has changed: %s" % clr)

hub = MoveHub()
hub.led.subscribe(callback)

hub.led.set_color(COLOR_RED)
for color in COLORS:
    hub.led.set_color(color)
    time.sleep(0.5)
    
hub.led.set_color(COLOR_NONE)
hub.led.unsubscribe(callback)
```

Tip: blinking orange color of LED means battery is low.

### Push Button

`MoveHub` class has field `button` to subscribe to button press and release events.

Note that `Button` class is not real `Peripheral`, as it has no port and not listed in `devices` field of Hub. Still, subscribing to button is done usual way: 

```python
from pylgbst.movehub import MoveHub

def callback(is_pressed):
    print("Btn pressed: %s" % is_pressed)

hub = MoveHub()
hub.button.subscribe(callback)
```

### Power Voltage & Battery

`MoveHub` class has field `voltage` to subscribe to battery voltage status. Callback accepts single parameter with current value. The range of values is float between `0` and `1.0`. Every time data is received, value is also written into `last_value` field of `Voltage` object. Values less than `0.2` are known as lowest values, when unit turns off.

```python
from pylgbst.movehub import MoveHub
import time

def callback(value):
    print("Voltage: %s" % value)

hub = MoveHub()
hub.voltage.subscribe(callback)
time.sleep(1)
print ("Value: " % hub.voltage.last_value)
```

### General Notes

#### Bluetooth Backend Prerequisites

You have following options to install as Bluetooth backend:

- `pip install pygatt` - [pygatt](https://github.com/peplin/pygatt) lib, works on both Windows and Linux  
- `pip install gatt` - [gatt](https://github.com/getsenic/gatt-python) lib, supports Linux, does not work on Windows
- `pip install gattlib` - [gattlib](https://bitbucket.org/OscarAcena/pygattlib) - supports Linux, does not work on Windows, requires `sudo`

_Please let author know if you have discovered any compatibility/preprequisite details, so we will update this section to help future users_

Depending on backend type, you might need Linux `sudo` to be used when running Python.

#### Bluetooth Connection Options
There is optional parameter for `MoveHub` class constructor, accepting instance of `Connection` object. By default, it will try to use whatever `get_connection_auto()` returns. You have several options to manually control that:

- use `pylgbst.get_connection_auto()` to attempt backend auto-choice, autodetect uses 
- use `BlueGigaConnection()` - if you use BlueGiga Adapter (`pygatt` library prerequisite)
- use `GattConnection()` - if you use GattTool Backend on Linux (`gatt` library prerequisite)
- use `GattoolConnection()` - if you use GattTool Backend on Linux (`pygatt` library prerequisite)
- use `GattLibConnection()` - if you use GattTool Backend on Linux (`gattlib` library prerequisite)
- pass instance of `DebugServerConnection` if you are using [Debug Server](#debug-server) (more details below).

All the functions above have optional arguments to specify adapter name and MoveHub mac address. Please look function source code for details.

If you want to specify name for Bluetooth interface to use on local computer, you can passthat to class or function of getting a connection. Then pass connection object to `MoveHub` constructor. Like this:
```python
from pylgbst.movehub import MoveHub
from pylgbst.comms_gatt import GattConnection

conn = GattConnection("hci1")
conn.connect()  # you can pass MoveHub mac address as parameter here, like 'AA:BB:CC:DD:EE:FF'

hub = MoveHub(conn)
```

#### Use Disconnect in `finally`

It is recommended to make sure `disconnect()` method is called on connection object after you have finished your program. This ensures Bluetooth subsystem is cleared and avoids problems for subsequent re-connects of MoveHub. The best way to do that in Python is to use `try ... finally` clause:

```python
from pylgbst import get_connection_auto
from pylgbst.movehub import MoveHub

conn=get_connection_auto()  # ! don't put this into `try` block
try:
    hub = MoveHub(conn)
finally:
    conn.disconnect()
```

#### Devices Detecting
As part of instantiating process, `MoveHub` waits up to 1 minute for all builtin devices to appear, such as motors on ports A and B, tilt sensor, button and battery. This not guarantees that external motor and/or color sensor will be present right after `MoveHub` instantiated. Usually, sleeping for couple of seconds gives it enough time to detect everything.

#### Subscribing to Sensors
Each sensor usually has several different "subscription modes", differing with callback parameters and value semantics. 

There is optional `granularity` parameter for each subscription call, by default it is `1`. This parameter tells Hub when to issue sensor data notification. Value of notification has to change greater or equals to `granularity` to issue notification. This means that specifying `0` will cause it to constantly send notifications, and specifying `5` will cause less frequent notifications, only when values change for more than `5` (inclusive).

It is possible to subscribe with multiple times for the same sensor. Only one, very last subscribe mode is in effect, with many subscriber callbacks allowed to receive notifications. 

Good practice for any program is to unsubscribe from all sensor subscriptions before ending, especially when used with `DebugServer`.

## Debug Server
Running debug server opens permanent BLE connection to Hub and listening on TCP port for communications. This avoids the need to re-start Hub all the time. 

There is `DebugServerConnection` class that you can use with it, instead of `BLEConnection`. 

Starting debug server is done like this (you may need to run it with `sudo`, depending on your BLE backend):
```bash
python -c "import logging; logging.basicConfig(level=logging.DEBUG); \
                import pylgbst; pylgbst.start_debug_server()"
```

Then push green button on MoveHub, so permanent BLE connection will be established.

## Roadmap & TODO

- document all API methods
- make sure unit tests cover all important code
- make debug server to re-establish BLE connection on loss

## Links

- https://github.com/JorgePe/BOOSTreveng - source of protocol knowledge
- https://github.com/spezifisch/sphero-python/blob/master/BB8joyDrive.py - example with another approach to bluetooth libs

Some things around visual programming:
- https://github.com/RealTimeWeb/blockpy
- https://ru.wikipedia.org/wiki/App_Inventor
- https://en.wikipedia.org/wiki/Blockly
<|MERGE_RESOLUTION|>--- conflicted
+++ resolved
@@ -29,13 +29,7 @@
 
 ## Usage
 
-<<<<<<< HEAD
 _Please note that this library requires one of Bluetooth backend libraries to be installed, please read section [here](#general-notes) for details_
-=======
-_Please note:_ 
-- _it requires [gattlib](https://bitbucket.org/OscarAcena/pygattlib) to be installed, which is not supported on Windows._
-- _to enable the text-to-speech functionality [gTTS](https://github.com/pndurette/gTTS) may be installed but is not required by default._
->>>>>>> 0fb438fa
 
 Install library like this: 
 ```bash
